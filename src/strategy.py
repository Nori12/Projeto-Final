--- conflicted
+++ resolved
@@ -702,12 +702,8 @@
                     dates.append(day)
 
                     for ticker, tck_dates in self.tickers_and_dates.items():
-<<<<<<< HEAD
                         if day.date() >= tck_dates['start_date'] and day.date() <= tck_dates['end_date']:
 
-=======
-                        if day.date() >= tck_dates['start_date'] and day <= tck_dates['end_date']:
->>>>>>> 8a922597
                             close_price = day_info[(day_info['ticker'] == ticker)] \
                                 ['close_price'].squeeze()
 
@@ -1971,6 +1967,7 @@
         if prediction == 1:
             # risk = self.risks[get_avg_index_of_first_burst_of_ones(predictions)]
             # business_data['stop_loss_day'] = round(purchase_price * (1 - risk), 2)
+
             business_data['stop_loss_day'] = round(purchase_price * (1 - risk), 2)
             return True
 
